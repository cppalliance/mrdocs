--- conflicted
+++ resolved
@@ -194,7 +194,6 @@
         files::makeAbsolute(toolArgs.outputPath,
             (*config)->workingDir));
 
-<<<<<<< HEAD
     // Get the default include paths for each compiler
     auto const defaultIncludePaths = getCompilersDefaultIncludeDir(compileCommands);
 
@@ -202,8 +201,6 @@
     MrDocsCompilationDatabase compilations(
         workingDir, compileCommands, config, defaultIncludePaths);
 
-=======
->>>>>>> bf60a45f
     // --------------------------------------------------------------
     //
     // Build corpus
